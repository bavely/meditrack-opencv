# app.py
import os
import uuid
import tempfile
from typing import Tuple, Optional, Any, List

import cv2
import numpy as np
from flask import Flask, request, jsonify, send_from_directory, abort
from flask_cors import CORS

APP_PORT = int(os.getenv("PORT", "5050"))
MEDIA_DIR = os.path.abspath("./media")
os.makedirs(MEDIA_DIR, exist_ok=True)

app = Flask(__name__)
CORS(app)  # allow all origins in dev


# =========================== Health & Media ===========================

@app.get("/health")
def health():
    return {"status": "ok"}


@app.get("/media/<path:filename>")
def media(filename: str):
    # Serves files from MEDIA_DIR, including subfolders (e.g., debug/<id>/file.jpg)
    return send_from_directory(MEDIA_DIR, filename, as_attachment=False, max_age=3600)


# =========================== OpenCV helpers ===========================

def variance_of_laplacian(image: np.ndarray) -> float:
    return float(cv2.Laplacian(image, cv2.CV_64F).var())


def read_video_best_frame(video_path: str, sample_every: int = 2, max_frames: int = 600) -> np.ndarray:
    """Pick the sharpest frame (by Laplacian variance) sampling every N frames."""
    cap = cv2.VideoCapture(video_path)
    if not cap.isOpened():
        raise RuntimeError("Failed to open video (codec/ffmpeg missing?).")

    best_score, best_frame, count = -1.0, None, 0
    while True:
        ret, frame = cap.read()
        if not ret:
            break
        if count % sample_every == 0:
            gray = cv2.cvtColor(frame, cv2.COLOR_BGR2GRAY)
            score = variance_of_laplacian(gray)
            if score > best_score:
                best_score = score
                best_frame = frame.copy()
        count += 1
        if count >= max_frames:
            break

    cap.release()
    if best_frame is None:
        raise RuntimeError("No frames read from video.")
    return best_frame


def extract_frames(video_path: str, sample_rate: int = 1) -> List[np.ndarray]:
    """Return a list of frames from the video, optionally sampling every Nth frame."""
    cap = cv2.VideoCapture(video_path)
    if not cap.isOpened():
        raise RuntimeError("Failed to open video (codec/ffmpeg missing?).")

    frames: List[np.ndarray] = []
    idx = 0
    while True:
        ret, frame = cap.read()
        if not ret:
            break
        if idx % sample_rate == 0:
            frames.append(frame.copy())
        idx += 1

    cap.release()
    return frames


def stitch_frames(frames: List[np.ndarray], target_height: int = 400) -> np.ndarray:
    """Resize frames to a common height and stitch them horizontally."""
    if not frames:
        raise ValueError("No frames to stitch.")

    resized: List[np.ndarray] = []
    for f in frames:
        h, w = f.shape[:2]
        new_w = int(w * (target_height / h)) if h != target_height else w
        resized.append(cv2.resize(f, (new_w, target_height)))

    return cv2.hconcat(resized)


def postprocess_for_ocr(img: np.ndarray) -> np.ndarray:
    """Convert to grayscale and enhance contrast for OCR."""
    gray = cv2.cvtColor(img, cv2.COLOR_BGR2GRAY) if img.ndim == 3 else img
    try:
        clahe = cv2.createCLAHE(clipLimit=2.0, tileGridSize=(8, 8))
        gray = clahe.apply(gray)
    except Exception:
        pass
    _, thresh = cv2.threshold(gray, 0, 255, cv2.THRESH_BINARY | cv2.THRESH_OTSU)
    return thresh


def _preprocess_gray(img: np.ndarray) -> np.ndarray:
    g = cv2.cvtColor(img, cv2.COLOR_BGR2GRAY)
    g = cv2.GaussianBlur(g, (3, 3), 0)
    try:
        clahe = cv2.createCLAHE(clipLimit=2.0, tileGridSize=(8, 8))
        g = clahe.apply(g)
    except Exception:
        pass
    return g


def find_label_full_bounds(frame: np.ndarray) -> tuple[int, int]:
    """
    Find FULL label height in a single frame.
    1) Use vertical text energy (|dx|) to locate label center.
    2) Use horizontal edge energy (|dy|) to expand up/down to label top/bottom.
    """
    h, w = frame.shape[:2]
    y_lo, y_hi = int(h * 0.25), int(h * 0.95)  # ignore cap + base
    g = _preprocess_gray(frame)

    # Step 1: find a text-dense center row with |dx|
    gradx = cv2.Sobel(g, cv2.CV_32F, 1, 0, ksize=3)
    gx = cv2.convertScaleAbs(gradx)
    energy_x = gx[y_lo:y_hi].mean(axis=1)
    energy_x = cv2.GaussianBlur(energy_x.reshape(-1, 1), (1, 31), 0).ravel()
    y_center = int(np.argmax(energy_x)) + y_lo

    # Step 2: get top/bottom using |dy| row energy around that center
    grady = cv2.Sobel(g, cv2.CV_32F, 0, 1, ksize=3)
    gy = cv2.convertScaleAbs(grady)
    row_energy = gy.mean(axis=1)
    row_energy = cv2.GaussianBlur(row_energy.reshape(-1, 1), (1, 31), 0).ravel()

    # threshold relative to global and local center
    peak_center = row_energy[y_center]
    thresh = max(0.25 * float(row_energy.max()), 0.35 * float(peak_center))

    # scan upward for a run of low-energy rows
    y1 = y_center
    low = 0
    while y1 > 1:
        if row_energy[y1] < thresh:
            low += 1
            if low >= 10:
                break
        else:
            low = 0
        y1 -= 1
    y1 = max(0, y1 - 2)

    # scan downward
    y2 = y_center
    low = 0
    while y2 < h - 2:
        if row_energy[y2] < thresh:
            low += 1
            if low >= 10:
                break
        else:
            low = 0
        y2 += 1
    y2 = min(h, y2 + 2)

    # ensure minimum label height
    min_h = h // 12
    if (y2 - y1) < min_h:
        y1 = max(0, y_center - min_h // 2)
        y2 = min(h, y_center + min_h // 2)

    return y1, y2


def estimate_sides_at_y(frame: np.ndarray, y1: int, y2: int) -> tuple[int, int, int]:
    """
    Estimate left/right edges within the label band using |dx| column energy.
    More stable than raw Canny peaks.
    """
    g = _preprocess_gray(frame)
    roi = g[y1:y2, :]
    gx = cv2.Sobel(roi, cv2.CV_32F, 1, 0, ksize=3)
    gx = cv2.convertScaleAbs(gx)
    col_energy = gx.mean(axis=0)
    col_energy = cv2.GaussianBlur(col_energy.reshape(1, -1), (1, 31), 0).ravel()

    thr = float(col_energy.mean() + 0.5 * (col_energy.max() - col_energy.mean()))

    def edge_from_left(arr: np.ndarray) -> int:
        run = 0
        for i, v in enumerate(arr):
            run = run + 1 if v > thr else 0
            if run >= 5:
                return max(0, i - 4)
        return int(0.20 * len(arr))

    left = edge_from_left(col_energy)
    right = len(col_energy) - edge_from_left(col_energy[::-1]) - 1

    if right - left < frame.shape[1] // 6:
        left = int(frame.shape[1] * 0.20)
        right = int(frame.shape[1] * 0.80)

    cx = (left + right) // 2
    return left, right, cx


def unwrap_cylindrical_band(
    frame: np.ndarray,
    y1: int,
    y2: int,
    cx: int,
    left: int,
    right: int,
    out_w: int = 2048,
) -> np.ndarray:
    """
    Cylindrical inverse mapping for the ENTIRE label band.
    x_in = cx + f * tan(theta), theta in [-FOV, +FOV].
    """
    band = frame[y1:y2, :, :]
    h, w = band.shape[:2]
    out_h = h

    radius = max(1.0, (right - left) / 2.0)  # visible half-width
    f = radius  # focal length approx

    # Wider FOV to cover more of the visible curvature
    theta_min, theta_max = np.deg2rad(-88), np.deg2rad(88)

    map_x = np.zeros((out_h, out_w), dtype=np.float32)
    map_y = np.zeros((out_h, out_w), dtype=np.float32)

    for x_out in range(out_w):
        theta = theta_min + (theta_max - theta_min) * (x_out / max(1, (out_w - 1)))
        x_in = cx + f * np.tan(theta)
        map_x[:, x_out] = np.clip(x_in, 0, w - 1)

    for y_out in range(out_h):
        map_y[y_out, :] = y_out

    return cv2.remap(band, map_x, map_y, interpolation=cv2.INTER_LINEAR, borderMode=cv2.BORDER_REPLICATE)


# -------- (Optional) polar helpers kept for experimentation -------- #

def detect_cylinder_center_radius(frame: np.ndarray) -> Optional[Tuple[Tuple[int, int], int]]:
    h, w = frame.shape[:2]
    gray = cv2.cvtColor(frame, cv2.COLOR_BGR2GRAY)
    gray = cv2.medianBlur(gray, 5)

    circles = cv2.HoughCircles(
        gray,
        cv2.HOUGH_GRADIENT,
        dp=1.2,
        minDist=max(30, w // 12),
        param1=120,
        param2=40,
        minRadius=max(20, min(w, h) // 12),
        maxRadius=min(w, h) // 2,
    )

    if circles is not None:
        circles = np.round(circles[0, :]).astype(int)
        circles = sorted(circles, key=lambda c: c[2], reverse=True)
        x, y, r = circles[0]
        return (int(x), int(y)), int(r)

    r = int(w * 1)
    if r > 0:
        return (w // 2, int(h * 0.45)), r
    return None


def unwrap_with_warp_polar(frame: np.ndarray, center: Tuple[int, int], radius: int) -> np.ndarray:
    dst_width = 2048
    dst_height = max(256, int(radius * 1.2))
    return cv2.warpPolar(
        frame,
        (dst_width, dst_height),
        center,
        radius,
        flags=cv2.WARP_POLAR_LINEAR + cv2.WARP_INVERSE_MAP + cv2.INTER_LINEAR,
    )


def find_label_band(unwrapped: np.ndarray) -> np.ndarray:
    gray = cv2.cvtColor(unwrapped, cv2.COLOR_BGR2GRAY)
    grad = cv2.Sobel(gray, cv2.CV_32F, dx=1, dy=0, ksize=3)
    grad = cv2.convertScaleAbs(grad)
    row_energy = grad.mean(axis=1)
    row_energy = cv2.GaussianBlur(row_energy.reshape(-1, 1), (1, 51), 0).ravel()
    top_row = int(np.argmax(row_energy))
    h = unwrapped.shape[0]
    band_half = max(40, h // 6)
    y1 = max(0, top_row - band_half)
    y2 = min(h, top_row + band_half)
    return unwrapped[y1:y2, :, :]


# ==================== Multi-frame unwrap + mosaic ====================

def sample_sharp_frames(video_path: str, target_frames: int = 10, max_scan: int = 900) -> List[np.ndarray]:
    """Return up to target_frames sharp frames distributed across the clip."""
    cap = cv2.VideoCapture(video_path)
    if not cap.isOpened():
        raise RuntimeError("Failed to open video.")
    length = int(cap.get(cv2.CAP_PROP_FRAME_COUNT)) or max_scan
    step = max(1, length // (target_frames * 2))  # oversample then keep best
    idx, pool = 0, []
    while idx < length and len(pool) < target_frames * 3:
        cap.set(cv2.CAP_PROP_POS_FRAMES, idx)
        ret, frame = cap.read()
        if not ret:
            break
        gray = cv2.cvtColor(frame, cv2.COLOR_BGR2GRAY)
        score = variance_of_laplacian(gray)
        pool.append((score, idx, frame))
        idx += step
    cap.release()
    if not pool:
        raise RuntimeError("No frames found.")
    # pick best by score but also spread in time
    pool.sort(key=lambda t: t[0], reverse=True)
    pool = pool[:target_frames * 2]
    pool.sort(key=lambda t: t[1])  # chronological
    # downsample to target_frames roughly evenly
    if len(pool) > target_frames:
        stride = len(pool) / float(target_frames)
        sel = [pool[int(i * stride)] for i in range(target_frames)]
    else:
        sel = pool
    return [f for _, _, f in sel]


def find_label_full_bounds_union(frames: List[np.ndarray]) -> tuple[int, int]:
    """Compute (y1,y2) union across frames so we never crop the label."""
    bands = [find_label_full_bounds(f) for f in frames]
    y1 = min(b[0] for b in bands)
    y2 = max(b[1] for b in bands)
    # pad a bit
    h = frames[0].shape[0]
    pad = max(6, int(0.02 * h))
    return max(0, y1 - pad), min(h, y2 + pad)


def unwrap_cylindrical_band_consistent(
    frame: np.ndarray, y1: int, y2: int, out_w: int, cx: int, left: int, right: int
) -> np.ndarray:
    """Same as unwrap_cylindrical_band, but parameterized so all strips share geometry."""
    band = frame[y1:y2, :, :]
    h, w = band.shape[:2]
    radius = max(1.0, (right - left) / 2.0)
    f = radius
    theta_min, theta_max = np.deg2rad(-88), np.deg2rad(88)

    map_x = np.zeros((h, out_w), dtype=np.float32)
    map_y = np.zeros((h, out_w), dtype=np.float32)
    thetas = theta_min + (theta_max - theta_min) * (np.arange(out_w) / max(1, (out_w - 1)))
    x_in = cx + f * np.tan(thetas)
    x_in = np.clip(x_in, 0, w - 1).astype(np.float32)
    map_x[:] = x_in
    map_y[:] = np.arange(h, dtype=np.float32)[:, None]
    return cv2.remap(band, map_x, map_y, interpolation=cv2.INTER_LINEAR, borderMode=cv2.BORDER_REPLICATE)


def _phase_shift(a: np.ndarray, b: np.ndarray, search_y_frac: float = 0.5) -> int:
    """
    Estimate horizontal shift between two unwrapped strips using phase correlation.
    We take a horizontal band around the center (text is strongest there).
    """
    ha, wa = a.shape[:2]
    hb, wb = b.shape[:2]

    # central band (guarantee at least 8 rows)
    band_frac = max(0.2, min(0.6, search_y_frac))
    y0 = int(ha * (0.5 - band_frac / 2.0))
    y1 = int(ha * (0.5 + band_frac / 2.0))
    y0 = max(0, min(ha - 8, y0))
    y1 = max(y0 + 8, min(ha, y1))

    ga = cv2.cvtColor(a[y0:y1], cv2.COLOR_BGR2GRAY).astype(np.float32)
    gb = cv2.cvtColor(b[y0:y1], cv2.COLOR_BGR2GRAY).astype(np.float32)

    # 1D Hanning window across width, broadcast per row (avoids shape mismatch)
    win = np.hanning(ga.shape[1]).astype(np.float32)[None, :]
    ga = ga * win
    gb = gb * win

    (shift_x, _), _ = cv2.phaseCorrelate(ga, gb)
    return int(round(shift_x))


def _blend_overwrite(canvas: np.ndarray, strip: np.ndarray, x: int, feather: int = 32):
    """
    Paste strip on canvas with feathering in the overlap zone.
    """
    h, w = strip.shape[:2]
    H, W = canvas.shape[:2]
    x0 = max(0, x)
    x1 = min(W, x + w)
    if x1 <= x0:
        return
    s0 = max(0, -x)
    s1 = s0 + (x1 - x0)

    # alpha feather on left overlap
    alpha = np.ones((h, x1 - x0), np.float32)
    if x0 > 0:
        left_overlap = min(feather, x1 - x0)
        ramp = np.linspace(0.0, 1.0, left_overlap, dtype=np.float32)
        alpha[:, :left_overlap] = ramp[None, :]

    # alpha feather on right border (anticipate future overlap)
    if x1 < W:
        right_overlap = min(feather, x1 - x0)
        ramp = np.linspace(1.0, 0.0, right_overlap, dtype=np.float32)
        alpha[:, -right_overlap:] = np.minimum(alpha[:, -right_overlap:], ramp[None, :])

    roi = canvas[:h, x0:x1, :].astype(np.float32)
    s = strip[:, s0:s1, :].astype(np.float32)
    blended = (alpha[..., None] * s + (1.0 - alpha[..., None]) * roi)
    canvas[:h, x0:x1, :] = np.clip(blended, 0, 255).astype(np.uint8)


def build_label_mosaic(strips: List[np.ndarray], base_width: int = 9000) -> np.ndarray:
    """
    Register and stitch strips horizontally. base_width is a safety canvas.
    """
    if not strips:
        raise RuntimeError("No strips to stitch.")
    h = max(s.shape[0] for s in strips)
    canvas = np.zeros((h, base_width, 3), np.uint8)
    # place first strip in the middle
    x_positions = [base_width // 2 - strips[0].shape[1] // 2]
    _blend_overwrite(canvas, strips[0], x_positions[0])

    # stitch others alternating left/right using phase correlation to the first strip
    left_side = True
    for i in range(1, len(strips)):
        ref_idx = 0
        shift = _phase_shift(strips[ref_idx], strips[i])
        if left_side:
            x_new = x_positions[ref_idx] - strips[i].shape[1] + shift
        else:
            x_new = x_positions[ref_idx] + strips[ref_idx].shape[1] + shift
        left_side = not left_side
        x_positions.append(x_new)
        _blend_overwrite(canvas, strips[i], x_new)

    # crop to content (remove empty margins)
    gray = cv2.cvtColor(canvas, cv2.COLOR_BGR2GRAY)
    _, thr = cv2.threshold(gray, 1, 255, cv2.THRESH_BINARY)
    xs = np.where(thr.sum(axis=0) > 0)[0]
    if xs.size > 0:
        x0, x1 = xs[0], xs[-1] + 1
        canvas = canvas[:, x0:x1]
    return canvas


# ============================ Core pipeline ============================

def extract_flat_label_image(video_path: str, mode: str = "mosaic", debug_dir: Optional[str] = None) -> np.ndarray:
    """
    mode: "mosaic" (recommended), "cyl" (single best frame), or "polar".
    """
    if mode not in ("mosaic", "cyl", "polar"):
        mode = "mosaic"

    if mode == "cyl":
        frame = read_video_best_frame(video_path)
        if debug_dir:
            os.makedirs(debug_dir, exist_ok=True)
            cv2.imwrite(os.path.join(debug_dir, "01_best_frame.jpg"), frame)

        y1, y2 = find_label_full_bounds(frame)
        left, right, cx = estimate_sides_at_y(frame, y1, y2)

        if debug_dir:
            dbg = frame.copy()
            cv2.line(dbg, (0, y1), (dbg.shape[1], y1), (0, 255, 0), 2)
            cv2.line(dbg, (0, y2), (dbg.shape[1], y2), (0, 255, 0), 2)
            cv2.line(dbg, (left, y1), (left, y2), (255, 0, 0), 2)
            cv2.line(dbg, (right, y1), (right, y2), (255, 0, 0), 2)
            cv2.line(dbg, (((left + right) // 2), y1), (((left + right) // 2), y2), (0, 0, 255), 2)
            cv2.imwrite(os.path.join(debug_dir, "02_bounds_overlay.jpg"), dbg)

        strip = unwrap_cylindrical_band(frame, y1, y2, (left + right) // 2, left, right)
        if debug_dir:
            cv2.imwrite(os.path.join(debug_dir, "03_cyl_strip.jpg"), strip)
        return strip

    if mode == "polar":
        frame = read_video_best_frame(video_path)
        if debug_dir:
            os.makedirs(debug_dir, exist_ok=True)
            cv2.imwrite(os.path.join(debug_dir, "01_best_frame.jpg"), frame)
        detection = detect_cylinder_center_radius(frame)
        if detection:
            (pcx, pcy), r = detection
            polar = unwrap_with_warp_polar(frame, (pcx, pcy), r)
            cropped = find_label_band(polar)
            if debug_dir:
                cv2.imwrite(os.path.join(debug_dir, "03_polar.jpg"), polar)
                cv2.imwrite(os.path.join(debug_dir, "04_polar_cropped.jpg"), cropped)
            return cropped
        # fall through to mosaic if polar fails

    # --------- MOSAIC (multi-frame) ----------
    frames = sample_sharp_frames(video_path, target_frames=13)
    if debug_dir:
        os.makedirs(debug_dir, exist_ok=True)
        cv2.imwrite(os.path.join(debug_dir, "01_best_frame.jpg"), frames[0])

    y1, y2 = find_label_full_bounds_union(frames)

    out_w = 1024  # per-strip width; ~30–40% overlap appears naturally from geometry
    strips: List[np.ndarray] = []
    for i, f in enumerate(frames):
        L, R, CX = estimate_sides_at_y(f, y1, y2)
        strip = unwrap_cylindrical_band_consistent(f, y1, y2, out_w, CX, L, R)
        strips.append(strip)
        if debug_dir and i == 0:
            dbg = f.copy()
            cv2.line(dbg, (0, y1), (dbg.shape[1], y1), (0, 255, 0), 2)
            cv2.line(dbg, (0, y2), (dbg.shape[1], y2), (0, 255, 0), 2)
            cv2.line(dbg, (L, y1), (L, y2), (255, 0, 0), 2)
            cv2.line(dbg, (R, y1), (R, y2), (255, 0, 0), 2)
            cv2.line(dbg, (CX, y1), (CX, y2), (0, 0, 255), 2)
            cv2.imwrite(os.path.join(debug_dir, "02_bounds_overlay.jpg"), dbg)

    mosaic = build_label_mosaic(strips, base_width=9000)
    if debug_dir:
        # still drop a representative strip for continuity with your debug viewer
        cv2.imwrite(os.path.join(debug_dir, "03_cyl_strip.jpg"), strips[0])
    return mosaic


def save_image(img: np.ndarray) -> str:
    filename = f"{uuid.uuid4().hex}.jpg"
    out_path = os.path.join(MEDIA_DIR, filename)
    cv2.imwrite(out_path, img, [int(cv2.IMWRITE_JPEG_QUALITY), 92])
    return filename


# =============================== Routes ===============================

@app.post("/unwrap")
def unwrap():
    if "file" not in request.files:
        abort(400, description="No file part")

    file = request.files["file"]
    if not file or not file.filename:
        abort(400, description="No selected file")
    lower = file.filename.lower()
    if not lower.endswith((".mp4", ".mov", ".m4v", ".avi", ".mkv")):
        abort(400, description="Please upload a video file.")

    suffix = os.path.splitext(lower)[1]
    with tempfile.NamedTemporaryFile(delete=False, suffix=suffix) as tmp:
        file.save(tmp.name)
        tmp_path = tmp.name

    try:
        frames = extract_frames(tmp_path)
        stitched = stitch_frames(frames)
        processed = postprocess_for_ocr(stitched)
        filename = save_image(processed)

        base = request.url_root.rstrip("/")
        image_url = f"{base}/media/{filename}"
        resp: dict[str, Any] = {"imageUrl": image_url}
<<<<<<< HEAD

        # Optional: attach debug artifacts if available
        if debug and debug_dir:
            files: List[str] = []
            for f in [
                "01_best_frame.jpg",
                "02_bounds_overlay.jpg",
                "03_cyl_strip.jpg",     # representative strip
                "03_polar.jpg",
                "04_polar_cropped.jpg",
            ]:
                p = os.path.join(debug_dir, f)
                if os.path.exists(p):
                    rel = os.path.relpath(p, MEDIA_DIR).replace("\\", "/")
                    files.append(f"{base}/media/{rel}")
            if files:
                resp["debug"] = files

        return jsonify(resp)

    except Exception as e:
        app.logger.exception("Processing failed")
        abort(500, description=f"Processing failed: {e}")

=======
    except Exception as e:
        traceback.print_exc()
        abort(500, description=f"Processing failed: {e}")
>>>>>>> 73dd0249
    finally:
        try:
            os.remove(tmp_path)
        except Exception:
<<<<<<< HEAD
            app.logger.warning("Failed to remove temporary file", exc_info=True)
=======
            pass

    return jsonify(resp)
>>>>>>> 73dd0249


# =============================== Main ===============================

if __name__ == "__main__":
    app.run(host="0.0.0.0", port=APP_PORT, debug=True)<|MERGE_RESOLUTION|>--- conflicted
+++ resolved
@@ -581,7 +581,6 @@
         base = request.url_root.rstrip("/")
         image_url = f"{base}/media/{filename}"
         resp: dict[str, Any] = {"imageUrl": image_url}
-<<<<<<< HEAD
 
         # Optional: attach debug artifacts if available
         if debug and debug_dir:
@@ -606,22 +605,17 @@
         app.logger.exception("Processing failed")
         abort(500, description=f"Processing failed: {e}")
 
-=======
-    except Exception as e:
-        traceback.print_exc()
-        abort(500, description=f"Processing failed: {e}")
->>>>>>> 73dd0249
     finally:
         try:
             os.remove(tmp_path)
         except Exception:
-<<<<<<< HEAD
+
             app.logger.warning("Failed to remove temporary file", exc_info=True)
-=======
+
             pass
 
     return jsonify(resp)
->>>>>>> 73dd0249
+
 
 
 # =============================== Main ===============================
